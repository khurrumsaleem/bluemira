# bluemira is an integrated inter-disciplinary design tool for future fusion
# reactors. It incorporates several modules, some of which rely on other
# codes, to carry out a range of typical conceptual fusion reactor design
# activities.
#
# Copyright (C) 2021 M. Coleman, J. Cook, F. Franza, I.A. Maione, S. McIntosh, J. Morris,
#                    D. Short
#
# bluemira is free software; you can redistribute it and/or
# modify it under the terms of the GNU Lesser General Public
# License as published by the Free Software Foundation; either
# version 2.1 of the License, or (at your option) any later version.
#
# bluemira is distributed in the hope that it will be useful,
# but WITHOUT ANY WARRANTY; without even the implied warranty of
# MERCHANTABILITY or FITNESS FOR A PARTICULAR PURPOSE. See the GNU
# Lesser General Public License for more details.
#
# You should have received a copy of the GNU Lesser General Public
# License along with bluemira; if not, see <https://www.gnu.org/licenses/>.

"""
Supporting functions for the bluemira geometry module.
"""

from __future__ import annotations

import freecad  # noqa: F401
import FreeCAD
import FreeCADGui
import Part
from FreeCAD import Base

# import math lib
import numpy as np
import math

# import typing
from typing import List, Optional, Union

# import errors
from bluemira.base.error import DisplayError
from bluemira.geometry.error import GeometryError

# import visualisation
from pivy import coin, quarter
from PySide2.QtWidgets import QApplication

from bluemira.base.display import DisplayOptions


# # =============================================================================
# # Array, List, Vector, Point manipulation
# # =============================================================================
def check_data_type(data_type):
    """Decorator to check the data type of the first parameter input (args[0]) of a
    function.

    Raises
    ------
    TypeError: If args[0] objects are not instances of data_type
    """

    def _apply_to_list(func):
        def wrapper(*args, **kwargs):
            output = []
            objs = args[0]
            is_list = isinstance(objs, list)
            if not is_list:
                objs = [objs]
                if len(args) > 1:
                    args = [objs, args[1:]]
                else:
                    args = [objs]
            if all(isinstance(o, data_type) for o in objs):
                output = func(*args, **kwargs)
                if not is_list:
                    output = output[0]
            else:
                raise TypeError(
                    f"Only {data_type} instances can be converted to {type(output)}"
                )
            return output

        return wrapper

    return _apply_to_list


@check_data_type(Base.Vector)
def vector_to_list(vectors):
    """Converts a FreeCAD Base.Vector or list(Base.Vector) into a list"""
    return [list(v) for v in vectors]


@check_data_type(Part.Point)
def point_to_list(points):
    """Converts a FreeCAD Part.Point or list(Part.Point) into a list"""
    return [[p.X, p.Y, p.Z] for p in points]


@check_data_type(Part.Vertex)
def vertex_to_list(vertexes):
    """Converts a FreeCAD Part.Vertex or list(Part.Vertex) into a list"""
    return [[v.X, v.Y, v.Z] for v in vertexes]


@check_data_type(Base.Vector)
def vector_to_numpy(vectors):
    """Converts a FreeCAD Base.Vector or list(Base.Vector) into a numpy array"""
    return np.array([np.array(v) for v in vectors])


@check_data_type(Part.Point)
def point_to_numpy(points):
    """Converts a FreeCAD Part.Point or list(Part.Point) into a numpy array"""
    return np.array([np.array([p.X, p.Y, p.Z]) for p in points])


@check_data_type(Part.Vertex)
def vertex_to_numpy(vertexes):
    """Converts a FreeCAD Part.Vertex or list(Part.Vertex) into a numpy array"""
    return np.array([np.array([v.X, v.Y, v.Z]) for v in vertexes])


# # =============================================================================
# # Geometry creation
# # =============================================================================
def make_polygon(points: Union[list, np.ndarray], closed: bool = False) -> Part.Wire:
    """Make a polygon from a set of points.

    Parameters
    ----------
    points: Union[list, np.ndarray]
        list of points. It can be given as a list of 3D tuples, a 3D numpy array,
        or similar.
    closed: bool, default = False
        if True, the first and last points will be connected in order to form a
        closed shape.

    Returns
    -------
    wire: Part.Wire
        a FreeCAD wire that contains the polygon
    """
    # Points must be converted into FreeCAD Vectors
    pntslist = [Base.Vector(x) for x in points]
    wire = Part.makePolygon(pntslist)
    if closed:
        wire = close_wire(wire)
    return wire


def make_bezier(points: Union[list, np.ndarray], closed: bool = False) -> Part.Wire:
    """Make a bezier curve from a set of points.

    Parameters
    ----------
    points: Union[list, np.ndarray]
        list of points. It can be given as a list of 3D tuples, a 3D numpy array,
        or similar.
    closed: bool, default = False
        if True, the first and last points will be connected in order to form a
        closed shape.

    Returns
    -------
    wire: Part.Wire
        a FreeCAD wire that contains the bezier curve
    """
    # Points must be converted into FreeCAD Vectors
    pntslist = [Base.Vector(x) for x in points]
    bc = Part.BezierCurve()
    bc.setPoles(pntslist)
    wire = Part.Wire(bc.toShape())
    if closed:
        wire = close_wire(wire)
    return wire


def make_bspline(
    points: Union[list, np.ndarray], closed: bool = False, **kwargs
) -> Part.Wire:
    """Make a bezier curve from a set of points.

    Parameters
    ----------
    points: Union[list, np.ndarray]
        list of points. It can be given as a list of 3D tuples, a 3D numpy array,
        or similar.
    closed: bool, default = False
        if True, the first and last points will be connected in order to form a
        closed shape.
    Parameters: (optional)
        knot sequence

    Returns
    -------
    wire: Part.Wire
        a FreeCAD wire that contains the bezier curve
    """
    # In this case, it is not really necessary to convert points in FreeCAD vector. Just
    # left for consistency with other methods.
    pntslist = [Base.Vector(x) for x in points]
    bsc = Part.BSplineCurve()
    bsc.interpolate(pntslist, PeriodicFlag=closed, **kwargs)
    wire = Part.Wire(bsc.toShape())
    return wire


def make_circle(
    radius=1.0,
    center=[0.0, 0.0, 0.0],
    start_angle=0.0,
    end_angle=360.0,
    axis=[0.0, 0.0, 1.0],
):
    """
    Create a circle or arc of circle object with given parameters.

    Parameters
    ----------
    radius: float, default =1.0
        Radius of the circle
    center: Iterable, default = [0, 0, 0]
        Center of the circle
    start_angle: float, default = 0.0
        Start angle of the arc [degrees]
    end_angle: float, default = 360.0
        End angle of the arc [degrees]. If start_angle == end_angle, a circle is created,
        otherwise a circle arc is created
    axis: Iterable, default = [0, 0, 1]
        Normal vector to the circle plane. It defines the clockwise/anticlockwise
        circle orientation according to the right hand rule. Default [0., 0., 1.].

    Returns
    -------
    wire: Part.Wire
        FreeCAD wire that contains the arc or circle
    """
    # TODO: check the creation of the arc when start_angle < end_angle
    output = Part.Circle()
    output.Radius = radius
    output.Center = Base.Vector(center)
    output.Axis = Base.Vector(axis)
    if start_angle != end_angle:
        output = Part.ArcOfCircle(
            output, math.radians(start_angle), math.radians(end_angle)
        )
    return Part.Wire(Part.Edge(output))


def make_circle_arc_3P(p1, p2, p3):  # noqa: N802
    """
    Create an arc of circle object given three points.

    Parameters
    ----------
    p1: Iterable
        Starting point of the circle arc
    p2: Iterable
        Middle point of the circle arc
    p3: Iterable
        End point of the circle arc

    Returns
    -------
    wire: Part.Wire
        FreeCAD wire that contains the arc of circle
    """
    # TODO: check what happens when the 3 points are in a line
    arc = Part.ArcOfCircle(Base.Vector(p1), Base.Vector(p2), Base.Vector(p3))
    return Part.Wire(Part.Edge(arc))


def make_ellipse(
    center=[0.0, 0.0, 0.0],
    major_radius=2.0,
    minor_radius=1.0,
    major_axis=[1, 0, 0],
    minor_axis=[0, 1, 0],
    start_angle=0.0,
    end_angle=360.0,
):
    """
    Creates an ellipse or arc of ellipse object with given parameters.

    Parameters
    ----------
    center: Iterable, default = [0, 0, 0]
        Center of the ellipse
    major_radius: float, default = 2
        the major radius of the ellipse
    minor_radius: float, default = 1
        the minor radius of the ellipse
    major_axis: Iterable, default = [1, 0, 0,]
        major axis direction
    minor_axis: Iterable, default = [0, 1, 0,]
        minor axis direction
    start_angle: float, default = 0.0
        Start angle of the arc [degrees]
    end_angle: float, default = 360.0
        End angle of the arc [degrees]. If start_angle == end_angle, an ellipse is
        created, otherwise an arc of ellipse is created

    Returns
    -------
    wire: Part.Wire
        FreeCAD wire that contains the ellipse or arc of ellipse
    """
    # TODO: check the creation of the arc when start_angle < end_angle
    s1 = Base.Vector(major_axis).normalize().multiply(major_radius)
    s2 = Base.Vector(minor_axis).normalize().multiply(minor_radius)
    center = Base.Vector(center)
    output = Part.Ellipse(s1, s2, center)

    start_angle = start_angle % 360.0
    end_angle = end_angle % 360.0

    if start_angle != end_angle:
        output = Part.ArcOfEllipse(
            output, math.radians(start_angle), math.radians(end_angle)
        )

    return Part.Wire(Part.Edge(output))


# # =============================================================================
# # Object's properties
# # =============================================================================
def length(obj) -> float:
    """Object's length"""
    prop = "Length"
    if hasattr(obj, prop):
        return getattr(obj, prop)
    else:
        raise GeometryError(f"FreeCAD object {obj} has not property {prop}")


def area(obj) -> float:
    """Object's Area"""
    prop = "Area"
    if hasattr(obj, prop):
        return getattr(obj, prop)
    else:
        raise GeometryError(f"FreeCAD object {obj} has not property {prop}")


def volume(obj) -> float:
    """Object's volume"""
    prop = "Volume"
    if hasattr(obj, prop):
        return getattr(obj, prop)
    else:
        raise GeometryError(f"FreeCAD object {obj} has not property {prop}")


def center_of_mass(obj) -> np.ndarray:
    """Object's center of mass"""
    prop = "CenterOfMass"
    if hasattr(obj, prop):
        # CenterOfMass returns a vector.
        return getattr(obj, prop)
    else:
        raise GeometryError(f"FreeCAD object {obj} has not property {prop}")


def is_null(obj):
    """True if obj is null"""
    prop = "isNull"
    if hasattr(obj, prop):
        return getattr(obj, prop)()
    else:
        raise GeometryError(f"FreeCAD object {obj} has not property {prop}")


def is_closed(obj):
    """True if obj is closed"""
    prop = "isClosed"
    if hasattr(obj, prop):
        return getattr(obj, prop)()
    else:
        raise GeometryError(f"FreeCAD object {obj} has not property {prop}")


def bounding_box(obj):
    """Object's bounding box"""
    prop = "BoundBox"
    if hasattr(obj, prop):
        # FreeCAD BoundBox is a FreeCAD object. For the moment there is not a
        # complementary object in bluemira. Thus, this method will just return
        # (XMin, YMin, Zmin, XMax, YMax, ZMax)
        box = getattr(obj, prop)
        return box.XMin, box.YMin, box.ZMin, box.XMax, box.YMax, box.ZMax
    else:
        raise GeometryError(f"FreeCAD object {obj} has not property {prop}")


# # =============================================================================
# # Part.Wire manipulation
# # =============================================================================
def wire_closure(wire: Part.Wire):
    """Create a line segment wire that closes an open wire"""
    closure = None
    if not wire.isClosed():
        vertexes = wire.OrderedVertexes
        points = [v.Point for v in vertexes]
        closure = make_polygon([points[-1], points[0]])
    return closure


def close_wire(wire: Part.Wire):
    """
    Closes a wire with a line segment, if not already closed.
    A new wire is returned.
    """
    if not wire.isClosed():
        vertexes = wire.OrderedVertexes
        points = [v.Point for v in vertexes]
        wline = make_polygon([points[-1], points[0]])
        wire = Part.Wire([wire, wline])
    return wire


def discretize(w: Part.Wire, ndiscr: int = 10, dl: float = None):
    """Discretize a wire.

    Parameters
    ----------
    w : Part.Wire
        wire to be discretized.
    ndiscr : int
        number of points for the whole wire discretization.
    dl : float
        target discretization length (default None). If dl is defined,
        ndiscr is not considered.

    Returns
    -------
    output : list(numpy.ndarray)
        list of points.

    """
    # discretization points array
    output = []

    if dl is None:
        pass
    elif dl <= 0.0:
        raise ValueError("dl must be > 0.")
    else:
        # a dl is calculated for the discretisation of the different edges
        # NOTE: must discretise to at least two points.
        ndiscr = max(math.ceil(w.Length / dl + 1), 2)

    # discretization points array
    output = w.discretize(ndiscr)
    output = vector_to_numpy(output)
    return output


def discretize_by_edges(w: Part.Wire, ndiscr: int = 10, dl: float = None):
    """
    Discretize a wire taking into account the edges of which it consists of.

    Parameters
    ----------
    w : Part.Wire
        wire to be discretized.
    ndiscr : int
        number of points for the whole wire discretization. Final number of points
        can be slightly different due to edge discretization routine.
    dl : float
        target discretization length (default None). If dl is defined,
        ndiscr is not considered.

    Returns
    -------
    output : list(numpy.ndarray)
        list of points.
    """
    # discretization points array
    output = []

    if dl is None:
        # dl is calculated for the discretisation of the different edges
        dl = w.Length / float(ndiscr)
    elif dl <= 0.0:
        raise ValueError("dl must be > 0.")

    # edges are discretised taking into account their orientation
    # Note: OrderedEdges already return a list of edges that considers the edge in the
    # correct sequence and orientation. No need for tricks after the discretization.
    for e in w.OrderedEdges:
        pointse = list(discretize(Part.Wire(e), dl=dl))
        output += pointse[0:-1]

    if w.isClosed():
        output += [output[0]]
    else:
        output += [pointse[-1]]

    output = np.array(output)
    return output


def dist_to_shape(shape1, shape2):
    """Find the minimum distance between two shapes

    Parameters
    ----------
    shape1:
        reference shape.
    shape2:
        target shape.

    Returns
    -------
    output:
        a tuple of two -> (dist, vectors)
        dist is the minimum distance (float value)
        vectors is a list of tuples corresponding to the nearest points (numpy.ndarray)
        between shape1 and shape2. The distance between those points is the minimum
        distance given by dist.
    """
    dist, solution, info = shape1.distToShape(shape2)
    vectors = []
    for v1, v2 in solution:
        vectors.append((vector_to_numpy(v1), vector_to_numpy(v2)))
    return dist, vectors


# # =============================================================================
# # Save functions
# # =============================================================================
def save_as_STEP(shapes, filename="test", scale=1):
    """
    Saves a series of Shape objects as a STEP assembly

    Parameters
    ----------
    shapes: (Shape, ..)
        Iterable of shape objects to be saved
    filename: str
        Full path filename of the STP assembly
    scale: float (default 1)
        The scale in which to save the Shape objects
    """
    if not filename.endswith(".STP"):
        filename += ".STP"

    if not isinstance(shapes, list):
        shapes = [shapes]

    if not all(not shape.isNull() for shape in shapes):
        raise GeometryError("Shape is null.")

    compound = make_compound(shapes)

    if scale != 1:
        # scale the compound. Since the scale function modifies directly the shape,
        # a copy of the compound is made to avoid modification of the original shapes.
        compound = compound.copy().scale(scale)

    # doc = FreeCAD.newDocument()
    # obj = FreeCAD.ActiveDocument.addObject("App::DocumentObject", "Test")
    #
    # freecad_comp = FreeCAD.ActiveDocument.addObject("Part::Feature")
    #
    # # link the solid to the object
    # freecad_comp.Shape = compound
    #
    # Part.export([freecad_comp], filename)

    compound.exportStep(filename)


# # =============================================================================
# # Shape manipulations
# # =============================================================================
def scale_shape(shape, factor):
    """
    Apply scaling with factor to the shape

    Parameters
    ----------
    shape: FreeCAD Shape object
        The shape to be scaled
    factor: float
        The scaling factor

    Returns
    -------
    shape: the modified shape
    """
    return shape.scale(factor)


def translate_shape(shape, vector: tuple):
    """
    Apply scaling with factor to the shape

    Parameters
    ----------
    shape: FreeCAD Shape object
        The shape to be scaled
    vector: tuple (x,y,z)
        The translation vector

    Returns
    -------
    shape: the modified shape
    """
    return shape.translate(vector)


def rotate_shape(
    shape,
    base: tuple = (0.0, 0.0, 0.0),
    direction: tuple = (0.0, 0.0, 1.0),
    degree: float = 180,
):
    """
    Apply the rotation (base, dir, degree) to this shape

    Parameters
    ----------
    shape: FreeCAD Shape object
        The shape to be rotated
    base: tuple (x,y,z)
        Origin location of the rotation
    direction: tuple (x,y,z)
        The direction vector
    degree: double
        rotation angle

    Returns
    -------
    shape: the modified shape
    """
    return shape.rotate(base, direction, degree)


def revolve_shape(
    shape,
    base: tuple = (0.0, 0.0, 0.0),
    direction: tuple = (0.0, 0.0, 1.0),
    degree: float = 180,
):
    """
    Apply the revolve (base, dir, degree) to this shape

    Parameters
    ----------
    shape: FreeCAD Shape object
        The shape to be revolved
    base: tuple (x,y,z)
        Origin location of the revolution
    direction: tuple (x,y,z)
        The direction vector
    degree: double
        revolution angle

    Returns
    -------
    shape:
        the revolved shape.
    """
    base = Base.Vector(base)
    direction = Base.Vector(direction)
    return shape.revolve(base, direction, degree)


def extrude_shape(shape, vec: tuple):
    """
    Apply the extrusion along vec to this shape

    Parameters
    ----------
    shape: FreeCAD Shape object
        The shape to be extruded
    vec: tuple (x,y,z)
        The vector along which to extrude

    Returns
    -------
    shape:
        The extruded shape.
    """
    vec = Base.Vector(vec)
    return shape.extrude(vec)


def make_compound(shapes):
    """
    Make an FreeCAD compound object out of many shapes

    Parameters
    ----------
    shapes: list of FreeCAD shape objects
        A set of objects to be compounded

    Returns
    -------
    compound: FreeCAD compound object
        A compounded set of shapes
    """
    compound = Part.makeCompound(shapes)
    return compound


<<<<<<< HEAD
# =======================================================================================
# Visualisation
# =======================================================================================


def _colourise(
    node: coin.SoNode,
    options: DisplayOptions,
):
    if isinstance(node, coin.SoMaterial):
        node.ambientColor.setValue(coin.SbColor(*options.rgb))
        node.diffuseColor.setValue(coin.SbColor(*options.rgb))
        node.transparency.setValue(options.transparency)
    for child in node.getChildren() or []:
        _colourise(child, options)


def display(
    parts: Union[Part.Shape, List[Part.Shape]],
    options: Optional[Union[DisplayOptions, List[DisplayOptions]]] = None,
):
    """
    The implementation of the display API for FreeCAD parts.

    Parameters
    ----------
    parts: Union[Part.Shape, List[Part.Shape]]
        The parts to display.
    options: Optional[Union[DisplayOptions, List[DisplayOptions]]]
        The options to use to display the parts.
    """
    if not isinstance(parts, list):
        parts = [parts]

    if options is None:
        options = [DisplayOptions()] * len(parts)
    elif not isinstance(options, list):
        options = [options] * len(parts)

    if len(options) != len(parts):
        raise DisplayError(
            "If options for display are provided then there must be as many options as "
            "there are parts to display."
        )

    app = QApplication.instance()
    if app is None:
        app = QApplication([])

    if not hasattr(FreeCADGui, "subgraphFromObject"):
        FreeCADGui.setupWithoutGUI()

    doc = FreeCAD.newDocument()

    root = coin.SoSeparator()

    for part, option in zip(parts, options):
        new_part = part.copy()
        new_part.rotate((0.0, 0.0, 0.0), (1.0, 0.0, 0.0), -90.0)
        obj = doc.addObject("Part::Feature")
        obj.Shape = new_part
        doc.recompute()
        subgraph = FreeCADGui.subgraphFromObject(obj)
        _colourise(subgraph, option)
        root.addChild(subgraph)

    viewer = quarter.QuarterWidget()
    viewer.setBackgroundColor(coin.SbColor(1, 1, 1))
    viewer.setTransparencyType(coin.SoGLRenderAction.SCREEN_DOOR)
    viewer.setSceneGraph(root)

    viewer.setWindowTitle("Bluemira Display")
    viewer.show()
    app.exec_()
=======
# # =============================================================================
# # Plane manipulations
# # =============================================================================
def make_plane(base, axis, angle):
    """
    Make a FreeCAD Placement

    Parameters
    ----------
    base: Iterable
        a vector representing the Plane's position
    axis: Iterable
        normal vector to the Plane
    angle:
        rotation angle in degree
    """
    base = Base.Vector(base)
    axis = Base.Vector(axis)

    return Base.Placement(base, axis, angle)


def move_plane(plane, vector):
    """
    Moves the FreeCAD Plane along the given vector

    Parameters
    ----------
    plane: FreeCAD plane
        the FreeCAD plane to be modified
    vector: Iterable
        direction along which the plane is moved

    Returns
    -------
    nothing:
        The plane is directly modified.
    """
    plane.move(Base.Vector(vector))


def change_plane(geo, plane):
    """
    Change the placement of a FreeCAD object

    Parameters
    ----------
    geo: FreeCAD object
        the object to be modified
    plane: FreeCAD plane
        the FreeCAD plane to be modified

    Returns
    -------
    nothing:
        The object is directly modified.
    """
    geo.Placement = geo.Placement.multiply(plane)
>>>>>>> 8d9ae586
<|MERGE_RESOLUTION|>--- conflicted
+++ resolved
@@ -451,7 +451,7 @@
     else:
         # a dl is calculated for the discretisation of the different edges
         # NOTE: must discretise to at least two points.
-        ndiscr = max(math.ceil(w.Length / dl + 1), 2)
+        ndiscr = max(math.ceil(w.Length / dl), 2)
 
     # discretization points array
     output = w.discretize(ndiscr)
@@ -697,7 +697,7 @@
 
     Parameters
     ----------
-    shapes: list of FreeCAD shape objects
+    *shapes: list of FreeCAD shape objects
         A set of objects to be compounded
 
     Returns
@@ -709,7 +709,6 @@
     return compound
 
 
-<<<<<<< HEAD
 # =======================================================================================
 # Visualisation
 # =======================================================================================
@@ -784,7 +783,8 @@
     viewer.setWindowTitle("Bluemira Display")
     viewer.show()
     app.exec_()
-=======
+
+
 # # =============================================================================
 # # Plane manipulations
 # # =============================================================================
@@ -842,5 +842,4 @@
     nothing:
         The object is directly modified.
     """
-    geo.Placement = geo.Placement.multiply(plane)
->>>>>>> 8d9ae586
+    geo.Placement = geo.Placement.multiply(plane)